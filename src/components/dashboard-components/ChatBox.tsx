--- conflicted
+++ resolved
@@ -835,11 +835,7 @@
                 <Shuffle className="text-primary" size={18} />
               </div>
               <p className="text-white text-xs md:text-sm break-words">
-<<<<<<< HEAD
-                Integrated Jupiter Terminal for seamless token swaps across all Solana DEXes.
-=======
                 Integrated Jupiter Plugin for seamless token swaps across all Solana DEXes.
->>>>>>> 376e9a5a
               </p>
             </div>
           </div>
